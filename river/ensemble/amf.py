--- conflicted
+++ resolved
@@ -2,13 +2,8 @@
 
 from river import base
 from river.base.classifier import Classifier
-<<<<<<< HEAD
 from river.base.regressor import Regressor
-
-import pandas as pd
-=======
 from river.tree.mondrian.mondrian_tree_classifier import MondrianTree, MondrianTreeClassifier
->>>>>>> c42e156e
 
 
 class AMFLearner(ABC):
@@ -272,9 +267,7 @@
             for j in range(self.n_classes):
                 scores[classes_name[j]] += predictions[classes_name[j]] / self.n_estimators
 
-<<<<<<< HEAD
-    def __repr__(self):
-        return f"AMFClassifier[n_classes={self.n_classes}; n_features={self.n_features}; n_models={self.n_estimators}]"
+        return scores
 
 class AMFRegressor(AMFLearner, Regressor):
     """Aggregated Mondrian Forest regressor for online learning. This algorithm
@@ -298,7 +291,3 @@
         J. Mourtada, S. Gaiffas and E. Scornet, *AMF: Aggregated Mondrian Forests for Online Learning*, arXiv:1906.10529, 2019
         """
 
-    
-=======
-        return scores
->>>>>>> c42e156e
